--- conflicted
+++ resolved
@@ -246,15 +246,9 @@
     let recons = match matches.subcommand() {
         ("gradient-path", Some(m)) | ("gradient-path-explicit", Some(m)) => {
             let iterations = value_t_or_exit!(m.value_of("iterations"), usize);
-<<<<<<< HEAD
-            let recons: Box<dyn rustlight::integrators::PoissonReconstruction + Sync> = match m.value_of(
-                "reconstruction_type",
-            ).unwrap()
-=======
-            let recons: Box<rustlight::integrators::PoissonReconstruction + Sync> = match m
+            let recons: Box<dyn rustlight::integrators::PoissonReconstruction + Sync> = match m
                 .value_of("reconstruction_type")
                 .unwrap()
->>>>>>> 3271a44a
             {
                 "uniform" => Box::new(
                     rustlight::integrators::gradient::recons::UniformPoissonReconstruction {
